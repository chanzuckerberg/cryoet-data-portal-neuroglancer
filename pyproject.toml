--- conflicted
+++ resolved
@@ -38,16 +38,11 @@
 cloud-files = "^4.27.0"
 tqdm = "^4.66.5"
 ndjson = "^0.3.1"
-<<<<<<< HEAD
-numpy = "1.26.4"
 scikit-learn = "^1.5.1"
-hyperopt = "^0.2.7"
-=======
 cloud-volume = "^10.4.0"
 igneous-pipeline = "^4.25.0"
 kimimaro = "^4.1.2"
 numpy = "<2.0.0"
->>>>>>> 02439d81
 
 [tool.poetry.group.dev]
 optional = true
