--- conflicted
+++ resolved
@@ -29,7 +29,6 @@
 def test__generate_configuration_default_values():
     state = combine_json_layers(layers=[{"type": "image", "volumeRendering": "OK", "name": "myname"}], scale=1.0)
 
-<<<<<<< HEAD
     assert "toolPalettes" in state
     assert len(state["toolPalettes"]) == 1
 
@@ -40,9 +39,6 @@
     assert palette.get("size") == 100
     assert palette.get("visible")
     assert not palette.get("verticalStacking")
-=======
-    assert "enableLayerColorWidget" in state
-    assert state["enableLayerColorWidget"] is True
 
 
 def test__generate_oriented_point_layer_default_values():
@@ -88,5 +84,4 @@
     assert np_is_close(combined_json["position"], expected_position)
 
     # Check memory setting
-    assert combined_json["gpuMemoryLimit"] == 1500000000
->>>>>>> e8c5b490
+    assert combined_json["gpuMemoryLimit"] == 1500000000