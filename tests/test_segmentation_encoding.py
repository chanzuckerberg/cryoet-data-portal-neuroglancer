--- conflicted
+++ resolved
@@ -204,17 +204,10 @@
 
     assert chunk.dimensions == ((0, 0, 0), (8, 8, 4))
     byte_array = chunk.buffer
-<<<<<<< HEAD
-    data_start_offset = 20 # header of 8 bytes + 12 bytes of info
-    data = np.frombuffer(byte_array, dtype=np.uint32, offset=data_start_offset)
-    # The data is symmetric, so each 32-bit integer should be the same
-    assert len(data) == 8 # 8 * 8 * 4 / 32
-=======
     data_start_offset = 20  # header of 8 bytes + 12 bytes of info
     data = np.frombuffer(byte_array, dtype=np.uint32, offset=data_start_offset)
     # The data is symmetric, so each 32-bit integer should be the same
     assert len(data) == 8  # 8 * 8 * 4 / 32
->>>>>>> 289f28d7
     assert np.all(np.diff(data) == 0)
 
     # If we chunk in larger blocks, it should still work with padding
@@ -225,11 +218,7 @@
     data_start_offset = 20
     data = np.frombuffer(byte_array, dtype=np.uint32, offset=data_start_offset)
     # The data is symmetric, so each 32-bit integer should be the same
-<<<<<<< HEAD
-    assert len(data) == 16 # 8 * 8 * 8 / 32
-=======
     assert len(data) == 16  # 8 * 8 * 8 / 32
->>>>>>> 289f28d7
     assert np.all(np.diff(data) == 0)
 
     # With smaller blocks, there should be more of them
