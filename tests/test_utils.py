import numpy as np
import pytest

from cryoet_data_portal_neuroglancer.utils import (
    get_grid_size_from_block_shape,
    get_window_limits_from_contrast_limits,
    number_of_encoding_bits,
    rotate_vector_via_matrix,
    rotate_xyz_via_matrix,
)


@pytest.mark.parametrize(
    "n, expected",
    [
        (0, 0),
        (1, 0),
        (2, 1),
        (3, 2),
        (16, 4),
        (17, 8),
        (32, 8),
        (2**32, 32),
    ],
)
def test__number_of_encoding_bits(n, expected):
    assert number_of_encoding_bits(n) == expected


def test___number_of_encoding_bits__too_many_values():
    with pytest.raises(ValueError):
        number_of_encoding_bits(2**33)

    with pytest.raises(ValueError):
        number_of_encoding_bits(2**64)


@pytest.mark.parametrize(
    "dshape, bshape, expected",
    [
        ((16, 16, 16), (8, 8, 8), (2, 2, 2)),
        ((17, 17, 17), (8, 8, 8), (3, 3, 3)),
        ((26, 26, 26), (8, 8, 8), (4, 4, 4)),
    ],
)
def test__get_grid_size_from_block_shape(dshape, bshape, expected):
    assert get_grid_size_from_block_shape(dshape, bshape) == expected


<<<<<<< HEAD
def test__rotate_vector_via_matrix():
    # 90 degrees rotation around the z axis
    # Expect to get the X vector to the Y vector
    vec = np.array([1, 0, 0])
    z_rotation_matrix = np.array([[0, -1, 0], [1, 0, 0], [0, 0, 1]])
    expected_result = np.array([0, 1, 0])
    assert np.allclose(rotate_vector_via_matrix(vec, z_rotation_matrix), expected_result)

    # 90 degrees rotation around the y axis
    # Expect to get the X vector to the -Z vector
    vec = np.array([1, 0, 0])
    y_rotation_matrix = np.array([[0, 0, 1], [0, 1, 0], [-1, 0, 0]])
    expected_result = np.array([0, 0, -1])
    assert np.allclose(rotate_vector_via_matrix(vec, y_rotation_matrix), expected_result)

    # 90 degrees rotation around the x axis
    # Expect to get the Y vector to the Z vector
    vec = np.array([0, 1, 0])
    x_rotation_matrix = np.array([[1, 0, 0], [0, 0, -1], [0, 1, 0]])
    expected_result = np.array([0, 0, 1])
    assert np.allclose(rotate_vector_via_matrix(vec, x_rotation_matrix), expected_result)


def test__rotate_xyz_via_matrix():
    # 90 degrees rotation around the z axis
    # Expect to get the X axis to the Y axis, and the Y axis to the -X axis
    z_rotation_matrix = np.array([[0, -1, 0], [1, 0, 0], [0, 0, 1]])
    expected_result = np.array([[0, 1, 0], [-1, 0, 0], [0, 0, 1]])
    assert np.allclose(rotate_xyz_via_matrix(z_rotation_matrix), expected_result)
    # 90 degrees rotation around the y axis
    # Expect to get the X axis to the -Z axis, and the Z axis to the X axis
    y_rotation_matrix = np.array([[0, 0, 1], [0, 1, 0], [-1, 0, 0]])
    expected_result = np.array([[0, 0, -1], [0, 1, 0], [1, 0, 0]])
    assert np.allclose(rotate_xyz_via_matrix(y_rotation_matrix), expected_result)
    # 90 degrees rotation around the x axis
    # Expect to get the Y axis to the Z axis, and the Z axis to the -Y axis
    x_rotation_matrix = np.array([[1, 0, 0], [0, 0, -1], [0, 1, 0]])
    expected_result = np.array([[1, 0, 0], [0, 0, 1], [0, -1, 0]])
    assert np.allclose(rotate_xyz_via_matrix(x_rotation_matrix), expected_result)

    # Identity matrix should not change the axes
    identity_matrix = np.eye(3)
    assert np.allclose(rotate_xyz_via_matrix(identity_matrix), np.eye(3))
=======
@pytest.mark.parametrize(
    "contrast_limits, window_limits",
    [
        ((0.0, 1.0), (-0.1, 1.1)),
        ((-5.0, 5.0), (-6.0, 6.0)),
        ((20, 10), (9, 21)),
        ((100, -100), (-120, 120)),
    ],
)
def test_create_default_window_limits_from_contrast_limits(
    contrast_limits,
    window_limits,
):
    assert get_window_limits_from_contrast_limits(contrast_limits) == window_limits
>>>>>>> 5d76c9c0
<|MERGE_RESOLUTION|>--- conflicted
+++ resolved
@@ -47,7 +47,6 @@
     assert get_grid_size_from_block_shape(dshape, bshape) == expected
 
 
-<<<<<<< HEAD
 def test__rotate_vector_via_matrix():
     # 90 degrees rotation around the z axis
     # Expect to get the X vector to the Y vector
@@ -91,7 +90,8 @@
     # Identity matrix should not change the axes
     identity_matrix = np.eye(3)
     assert np.allclose(rotate_xyz_via_matrix(identity_matrix), np.eye(3))
-=======
+
+
 @pytest.mark.parametrize(
     "contrast_limits, window_limits",
     [
@@ -105,5 +105,4 @@
     contrast_limits,
     window_limits,
 ):
-    assert get_window_limits_from_contrast_limits(contrast_limits) == window_limits
->>>>>>> 5d76c9c0
+    assert get_window_limits_from_contrast_limits(contrast_limits) == window_limits