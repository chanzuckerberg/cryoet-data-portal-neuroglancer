from cryoet_data_portal_neuroglancer.shaders.shader_builder import ShaderBuilder
from cryoet_data_portal_neuroglancer.utils import get_window_limits_from_contrast_limits


class ImageShaderBuilder(ShaderBuilder):
    """Create a shader for Neuroglancer to display an image.

    The shader will have a contrast control that can be adjusted by the user.
    The contrast control is invertible.
    There is no separate volume rendering control for contrast.
    """

    def __init__(
        self,
        contrast_limits: tuple[float, float],
        window_limits: tuple[float, float] | None = None,
        contrast_name="contrast",
        create_default_shader=True,
    ):
        """Create a shader for Neuroglancer to display an image.

        Parameters
        ----------
        contrast_limits : tuple[float, float]
            The minimum and maximum values for the contrast control.
        window_limits : tuple[float, float], optional
            The minimum and maximum values for the window control, by default None.
            If None, the window limits will be calculated from the contrast limits.
        contrast_name : str, optional
            The name of the contrast control, by default "contrast".
        create_default_shader : bool, optional
            Whether to create the default shader, by default True.
            This is primarily turned off by subclasses.
            A subclass will call the _make_default_shader method to create the shader.
            But when initializing the base class, the default shader is usually intended to be created.
        """
        super().__init__()
        self._contrast_limits = contrast_limits
        self._window_limits = (
            window_limits if window_limits is not None else get_window_limits_from_contrast_limits(contrast_limits, 0.2)
        )
        self._contrast_name = contrast_name

        # This is a hack to suppress the call to _make_default_shader in the super class
        if create_default_shader:
            self._make_default_shader()

    def _make_default_shader(self, suppress_emission=False):
        self.add_to_shader_controls(
            self.make_invertible_invlerp_component(
                name=self._contrast_name,
                contrast_limits=self._contrast_limits,
                window_limits=self._window_limits,
                checked_by_default=False,
            ),
        )
        self.add_to_shader_main("float outputValue;")

        if not suppress_emission:
            self.add_to_shader_main(f"outputValue = get_{self._contrast_name}();")
            self.add_to_shader_main("emitGrayscale(outputValue);")


class ImageWithVolumeRenderingShaderBuilder(ImageShaderBuilder):
    """Create a shader for Neuroglancer to display an image.

    The shader will have a contrast control that can be adjusted by the user.
    The contrast control is invertible.
    There is a separate volume rendering control for contrast.

    """

    def __init__(
        self,
        contrast_limits: tuple[float, float],
        threedee_contrast_limits: tuple[float, float],
        contrast_name="contrast",
<<<<<<< HEAD
        window_limits: Optional[tuple[float, float]] = None,
        threedee_window_limits: Optional[tuple[float, float]] = None,
        threedee_contrast_name="contrast_3D",
        can_hide_high_values_in_neuroglancer=True,
=======
        window_limits: tuple[float, float] | None = None,
        threedee_window_limits: tuple[float, float] | None = None,
        threedee_contrast_name="contrast3D",
>>>>>>> 02439d81
    ):
        """Create a shader for Neuroglancer to display an image.

        Parameters
        ----------
        contrast_limits : tuple[float, float]
            The minimum and maximum values for the contrast control.
        threedee_contrast_limits : tuple[float, float]
            The minimum and maximum values for the contrast control for volume rendering.
        contrast_name : str, optional
            The name of the contrast control, by default "contrast".
        window_limits : tuple[float, float], optional
            The minimum and maximum values for the window control, by default None.
            If None, the window limits will be calculated from the contrast limits.
        threedee_window_limits : tuple[float, float], optional
            The minimum and maximum values for the window control for volume rendering, by default None.
            If None, the window limits will be calculated from the contrast limits.
        threedee_contrast_name : str, optional
            The name of the contrast control for volume rendering, by default "contrast_3D".
        """
        super().__init__(
            contrast_limits=contrast_limits,
            window_limits=window_limits,
            contrast_name=contrast_name,
            create_default_shader=False,
        )
        self._threedee_contrast_limits = threedee_contrast_limits
        self._threedee_window_limits = (
            threedee_window_limits
            if threedee_window_limits is not None
            else get_window_limits_from_contrast_limits(threedee_contrast_limits, 2.0)
        )
        self._threedee_contrast_name = threedee_contrast_name
        self._can_hide_high_values_in_neuroglancer = can_hide_high_values_in_neuroglancer

        self._make_default_shader()

    def _make_default_shader(self):
        super()._make_default_shader(suppress_emission=True)
        self.add_to_shader_controls(
            self.make_invertible_invlerp_component(
                name=self._threedee_contrast_name,
                contrast_limits=self._threedee_contrast_limits,
                window_limits=self._threedee_window_limits,
                checked_by_default=True,
                can_hide_noise=self._can_hide_high_values_in_neuroglancer,
                noise_name="3D",
            ),
        )

        self._add_cross_section_and_vr_code(
            [
                f"outputValue = get_{self._threedee_contrast_name}();",
                "emitIntensity(outputValue);",
            ],
            [
                f"outputValue = get_{self._contrast_name}();",
            ],
        )

        self.add_to_shader_main("emitGrayscale(outputValue);")

    def _add_cross_section_and_vr_code(
        self,
        volume_rendering_code: str | list[str],
        cross_section_code: str | list[str],
    ):
        self.add_to_shader_main("if (VOLUME_RENDERING) {")
        self.add_to_shader_main(volume_rendering_code, indent=2)
        self.add_to_shader_main("} else {")
        self.add_to_shader_main(cross_section_code, indent=2)
        self.add_to_shader_main("}")<|MERGE_RESOLUTION|>--- conflicted
+++ resolved
@@ -75,16 +75,10 @@
         contrast_limits: tuple[float, float],
         threedee_contrast_limits: tuple[float, float],
         contrast_name="contrast",
-<<<<<<< HEAD
-        window_limits: Optional[tuple[float, float]] = None,
-        threedee_window_limits: Optional[tuple[float, float]] = None,
+        window_limits: tuple[float, float] | None = None,
+        threedee_window_limits: tuple[float, float] | None = None,
         threedee_contrast_name="contrast_3D",
         can_hide_high_values_in_neuroglancer=True,
-=======
-        window_limits: tuple[float, float] | None = None,
-        threedee_window_limits: tuple[float, float] | None = None,
-        threedee_contrast_name="contrast3D",
->>>>>>> 02439d81
     ):
         """Create a shader for Neuroglancer to display an image.
 
