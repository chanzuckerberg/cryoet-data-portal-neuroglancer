from pathlib import Path
from typing import Any
from urllib.parse import urljoin

from scipy.spatial.transform import Rotation

from cryoet_data_portal_neuroglancer.models.json_generator import (
    AnnotationJSONGenerator,
    ImageJSONGenerator,
    ImageVolumeJSONGenerator,
    MeshJSONGenerator,
    OrientedPointAnnotationJSONGenerator,
    SegmentationJSONGenerator,
)
from cryoet_data_portal_neuroglancer.utils import get_scale


def _setup_creation(
    source: str,
    name: str | None = None,
    url: str | None = None,
    zarr_path: str | None = None,
    scale: tuple[float, float, float] | list[float] | float = 1.0,
) -> tuple[str, str, str, str, tuple[float, float, float]]:
    name = Path(source).stem if name is None else name
    url = url if url is not None else ""
    zarr_path = zarr_path if zarr_path is not None else source
    scale = get_scale(scale)
    source = urljoin(url, source.strip("/")) if url else source
    return source, name, url, zarr_path, scale


def _validate_color(color: str | None):
    if color and (len(color) != 7 or color[0] != "#"):
        raise ValueError("Color must be a hex string e.g. #FF0000")


def generate_point_layer(
    source: str,
    name: str | None = None,
    url: str | None = None,
    color: str = "#FFFFFF",
    point_size_multiplier: float = 1.0,
    scale: float | tuple[float, float, float] = (1.0, 1.0, 1.0),
    is_visible: bool = True,
    is_instance_segmentation: bool = False,
) -> dict[str, Any]:
    source, name, url, _, scale = _setup_creation(source, name, url, scale=scale)
    _validate_color(color)
    return AnnotationJSONGenerator(
        source=source,
        name=name,
        color=color,
        point_size_multiplier=point_size_multiplier,
        scale=scale,
        is_visible=is_visible,
        is_instance_segmentation=is_instance_segmentation,
    ).to_json()


def generate_oriented_point_layer(
    source: str,
    name: str | None = None,
    url: str | None = None,
    color: str = "#FFFFFF",
    point_size_multiplier: float = 1.0,
    line_width: float = 1.0,
    scale: float | tuple[float, float, float] = (1.0, 1.0, 1.0),
    is_visible: bool = True,
    is_instance_segmentation: bool = False,
) -> dict[str, Any]:
    source, name, url, _, scale = _setup_creation(source, name, url, scale=scale)
    _validate_color(color)
    return OrientedPointAnnotationJSONGenerator(
        source=source,
        name=name,
        color=color,
        point_size_multiplier=point_size_multiplier,
        line_width=line_width,
        scale=scale,
        is_visible=is_visible,
        is_instance_segmentation=is_instance_segmentation,
    ).to_json()


def generate_segmentation_mask_layer(
    source: str,
    name: str | None = None,
    url: str | None = None,
    color: str | None = "#FFFFFF",
    scale: float | tuple[float, float, float] = (1.0, 1.0, 1.0),
    is_visible: bool = True,
    display_bounding_box: bool = False,
    display_mesh: bool = True,
    highlight_on_hover: bool = False,
    mesh_render_scale: float = 2.0,
    visible_segments: tuple[int, ...] = (1,),
    enable_pick: bool = False,
) -> dict[str, Any]:
    source, name, url, _, scale = _setup_creation(source, name, url, scale=scale)
    _validate_color(color)
    return SegmentationJSONGenerator(
        source=source,
        name=name,
        color=color,
        scale=scale,
        is_visible=is_visible,
        display_bounding_box=display_bounding_box,
        display_mesh=display_mesh,
        highlight_on_hover=highlight_on_hover,
        mesh_render_scale=mesh_render_scale,
        visible_segments=visible_segments,
        enable_pick=enable_pick,
    ).to_json()


def generate_mesh_layer(
    source: str,
    name: str | None = None,
    url: str | None = None,
    color: str = "#FFFFFF",
    scale: float | tuple[float, float, float] = (1.0, 1.0, 1.0),
    is_visible: bool = True,
    display_bounding_box: bool = False,
    display_mesh: bool = True,
    highlight_on_hover: bool = False,
    mesh_render_scale: float = 2.0,
    visible_segments: tuple[int, ...] = (1,),
) -> dict[str, Any]:
    source, name, url, _, scale = _setup_creation(source, name, url, scale=scale)
    _validate_color(color)
    return MeshJSONGenerator(
        source=source,
        name=name,
        color=color,
        scale=scale,
        is_visible=is_visible,
        display_bounding_box=display_bounding_box,
        display_mesh=display_mesh,
        highlight_on_hover=highlight_on_hover,
        mesh_render_scale=mesh_render_scale,
        visible_segments=visible_segments,
    ).to_json()


def generate_oriented_point_mesh_layer(
    source: str,
    name: str | None = None,
    url: str | None = None,
    color: str = "#FFFFFF",
    scale: float | tuple[float, float, float] = (1.0, 1.0, 1.0),
    is_visible: bool = True,
    display_bounding_box: bool = False,
    display_mesh: bool = True,
    highlight_on_hover: bool = False,
    mesh_render_scale: float = 4.0,
    visible_segments: tuple[int, ...] = (1,),
) -> dict[str, Any]:
    return generate_mesh_layer(
        source=source,
        name=name,
        url=url,
        color=color,
        scale=scale,
        is_visible=is_visible,
        display_bounding_box=display_bounding_box,
        display_mesh=display_mesh,
        highlight_on_hover=highlight_on_hover,
        mesh_render_scale=mesh_render_scale,
        visible_segments=visible_segments,
    )


def generate_image_layer(
    source: str,
    scale: float | tuple[float, float, float],
    size: dict[str, float],
    name: str | None = None,
    url: str | None = None,
    start: dict[str, float] | None = None,
    mean: float | None = None,
    rms: float | None = None,
    is_visible: bool = True,
    has_volume_rendering_shader: bool = False,
    twodee_contrast_limits: tuple[float, float] | None = None,
    threedee_contrast_limits: tuple[float, float] | None = None,
    volume_rendering_is_visible: bool = False,
    volume_rendering_gain: float = -7.8,
    can_hide_high_values_in_neuroglancer: bool | None = None,
    blend: str = "additive",
    opacity: float = 1.0,
) -> dict[str, Any]:
    """Generates JSON for an image layer with optional contrast limits.

    Note, if twodee_contrast_limits are not provided, the contrast limits will be calculated using the mean and rms values. If threedee_contrast_limits are not provided, the contrast limits will be the same as the twodee_contrast_limits.
    """
    # If volume rendering is visible, set the flag to True for the relevant shader
    if not has_volume_rendering_shader and volume_rendering_is_visible:
        has_volume_rendering_shader = True
    source, name, url, _, scale = _setup_creation(source, name, url, scale=scale)
    if can_hide_high_values_in_neuroglancer is None:
        can_hide_high_values_in_neuroglancer = has_volume_rendering_shader
    return ImageJSONGenerator(
        source=source,
        name=name,
        scale=scale,
        size=size,
        start=start,
        mean=mean,
        rms=rms,
        is_visible=is_visible,
        has_volume_rendering_shader=has_volume_rendering_shader,
        contrast_limits=twodee_contrast_limits,
        threedee_contrast_limits=threedee_contrast_limits,
        volume_rendering_is_visible=volume_rendering_is_visible,
        volume_rendering_gain=volume_rendering_gain,
        can_hide_high_values_in_neuroglancer=can_hide_high_values_in_neuroglancer,
        blend=blend,
        opacity=opacity,
    ).to_json()


def generate_image_volume_layer(
    source: str,
    name: str | None = None,
    url: str | None = None,
    color: str = "#FFFFFF",
    scale: tuple[float, float, float] | list[float] | float = (1.0, 1.0, 1.0),
    is_visible: bool = True,
    rendering_depth: int = 1024,
    blend: str = "additive",
    opacity: float = 1.0,
) -> dict[str, Any]:
    source, name, url, _, scale = _setup_creation(source, name, url, scale=scale)
    _validate_color(color)
    return ImageVolumeJSONGenerator(
        source=source,
        name=name,
        color=color,
        scale=scale,
        is_visible=is_visible,
        rendering_depth=rendering_depth,
        blend=blend,
        opacity=opacity,
    ).to_json()


def combine_json_layers(
    layers: list[dict[str, Any]],
    scale: tuple[float, float, float] | list[float] | float,
    units: str = "m",
    projection_quaternion: list[float] | None = None,
    set_slices_visible_in_3d: bool | None = None,
    show_axis_lines: bool = True,
    enable_layer_color_legend: bool = True,
) -> dict[str, Any]:
    """Note, if set_slices_visible_in_3d is not provided, it will be set to False if there are any image layers in the list with volume rendering."""
    image_layers = [layer for layer in layers if layer["type"] == "image"]
    if set_slices_visible_in_3d is None:
        set_slices_visible_in_3d = not any(layer["volumeRendering"] == "on" for layer in image_layers)

    scale = get_scale(scale)
    if projection_quaternion is None:
        projection_quaternion = Rotation.from_euler(seq="xyz", angles=(45, 0, 0), degrees=True).as_quat()
    combined_json = {
        "dimensions": {dim: [res, units] for dim, res in zip("xyz", scale, strict=False)},
        "crossSectionScale": 1.8,
        "projectionOrientation": list(projection_quaternion),
        "layers": layers,
        "selectedLayer": {
            "visible": True,
            "layer": layers[0]["name"],
            "side": "left",
        },
        "crossSectionBackgroundColor": "#000000",
        "layout": "4panel",
        "showSlices": set_slices_visible_in_3d,
        "showAxisLines": show_axis_lines,
<<<<<<< HEAD
        "enableLayerColorWidget": enable_layer_color_legend,
=======
        "layerListPanel": {
            "row": 1,
            "visible": True,
        },
        "helpPanel": {
            "side": "right",
            "row": 0,
        },
        "settingsPanel": {
            "side": "right",
            "row": 1,
        },
        "selection": {
            "row": 2,
            "visible": False,
        },
>>>>>>> 86058495
    }
    if len(image_layers) > 0 and "_position" in image_layers[0]:
        combined_json["position"] = image_layers[0]["_position"]
        combined_json["crossSectionScale"] = image_layers[0]["_crossSectionScale"]
        combined_json["projectionScale"] = image_layers[0]["_projectionScale"]

    return combined_json<|MERGE_RESOLUTION|>--- conflicted
+++ resolved
@@ -276,9 +276,7 @@
         "layout": "4panel",
         "showSlices": set_slices_visible_in_3d,
         "showAxisLines": show_axis_lines,
-<<<<<<< HEAD
         "enableLayerColorWidget": enable_layer_color_legend,
-=======
         "layerListPanel": {
             "row": 1,
             "visible": True,
@@ -295,7 +293,6 @@
             "row": 2,
             "visible": False,
         },
->>>>>>> 86058495
     }
     if len(image_layers) > 0 and "_position" in image_layers[0]:
         combined_json["position"] = image_layers[0]["_position"]
