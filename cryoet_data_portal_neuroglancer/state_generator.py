--- conflicted
+++ resolved
@@ -170,12 +170,7 @@
         "crossSectionBackgroundColor": "#000000",
         "layout": "4panel",
     }
-<<<<<<< HEAD
-    # TODO temp, remove this fix
-    if len(image_layers) > 0:
-=======
     if len(image_layers) > 0 and "_position" in image_layers[0]:
->>>>>>> 5d76c9c0
         combined_json["position"] = image_layers[0]["_position"]
         combined_json["crossSectionScale"] = image_layers[0]["_crossSectionScale"]
         combined_json["projectionScale"] = image_layers[0]["_projectionScale"]
