--- conflicted
+++ resolved
@@ -103,7 +103,6 @@
     raise ValueError("Too many unique values in block")
 
 
-<<<<<<< HEAD
 def rotate_vector_via_matrix(vec3: np.ndarray, matrix: np.ndarray) -> np.ndarray:
     """
     Rotate a 3D vector using a 3x3 rotation matrix
@@ -138,7 +137,8 @@
         The rotated XYZ axes
     """
     return np.dot(matrix, np.eye(3)).T
-=======
+
+
 def get_window_limits_from_contrast_limits(
     contrast_limits: tuple[float, float],
     distance_scale: float = 0.1,
@@ -164,5 +164,4 @@
     distance = higher_contrast - lower_contrast
     window_start = lower_contrast - (distance * distance_scale)
     window_end = higher_contrast + (distance * distance_scale)
-    return window_start, window_end
->>>>>>> 5d76c9c0
+    return window_start, window_end