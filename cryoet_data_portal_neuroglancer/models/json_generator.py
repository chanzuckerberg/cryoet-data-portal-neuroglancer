--- conflicted
+++ resolved
@@ -5,14 +5,14 @@
 
 import numpy as np
 
-<<<<<<< HEAD
 from cryoet_data_portal_neuroglancer.shaders.annotation import (
     NonOrientedPointShaderBuilder,
     OrientedPointShaderBuilder,
 )
-=======
-from cryoet_data_portal_neuroglancer.shaders.image import ImageShaderBuilder, ImageWithVolumeRenderingShaderBuilder
->>>>>>> 5d76c9c0
+from cryoet_data_portal_neuroglancer.shaders.image import (
+    ImageShaderBuilder,
+    ImageWithVolumeRenderingShaderBuilder,
+)
 
 
 def create_source(
