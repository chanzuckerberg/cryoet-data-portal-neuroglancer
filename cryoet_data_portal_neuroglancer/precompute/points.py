--- conflicted
+++ resolved
@@ -17,7 +17,6 @@
     SCALE = auto()
     ABSOLUTE = auto()
 
-<<<<<<< HEAD
     def __str__(self):
         return self.name.lower()
 
@@ -26,39 +25,6 @@
 class OrientedPointAnnotationEncoder(AnnotationEncoder):
     line_width_value: float = 1.5
     line_width_method: LineLengthMethod = LineLengthMethod.SCALE
-=======
-def _write_annotations(
-    output_dir: Path,
-    data: list[dict[str, Any]],
-    metadata: dict[str, Any],
-    coordinate_space: CoordinateSpace,
-    is_oriented: bool,
-    names_by_id: dict[int, str],
-    label_key_mapper: Callable[[dict[str, Any]], int],
-    color_mapper: Callable[[dict[str, Any]], tuple[int, int, int]],
-) -> Path:
-    """
-    Create a neuroglancer annotation folder with the given annotations.
-    See https://github.com/google/neuroglancer/blob/master/src/neuroglancer/datasource/precomputed/annotations.md
-    """
-    writer = AnnotationWriter(
-        coordinate_space=coordinate_space,
-        annotation_type="point",
-        properties=[
-            AnnotationPropertySpec(
-                id="name",
-                type="uint8" if len(names_by_id) < 2**8 else "uint16",
-                enum_values=list(names_by_id.keys()),
-                enum_labels=list(names_by_id.values()),
-            ),
-            AnnotationPropertySpec(id="diameter", type="float32"),
-            AnnotationPropertySpec(id="point_index", type="float32"),
-            AnnotationPropertySpec(id="color", type="rgb"),
-            # Spec must be added at the object construction time, not after
-            *(_build_rotation_matrix_properties() if is_oriented else []),
-        ],
-    )
->>>>>>> 31ceb2c2
 
     def _prepare_writer_specifications(self):
         self._writer = AnnotationWriter(
@@ -67,7 +33,7 @@
             properties=[
                 AnnotationPropertySpec(
                     id="name",
-                    type="uint8",
+                    type="uint8" if len(self.names_by_id) < 2**8 else "uint16",
                     enum_values=list(self.names_by_id.keys()),
                     enum_labels=list(self.names_by_id.values()),
                 ),
@@ -124,7 +90,7 @@
             properties=[
                 AnnotationPropertySpec(
                     id="name",
-                    type="uint8",
+                    type="uint8" if len(self.names_by_id) < 2**8 else "uint16",
                     enum_values=list(self.names_by_id.keys()),
                     enum_labels=list(self.names_by_id.values()),
                 ),
