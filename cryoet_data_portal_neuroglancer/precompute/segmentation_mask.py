import functools
import json
import logging
import shutil
import struct
from pathlib import Path
from typing import Any, Iterator

import dask.array as da
import igneous.task_creation as tc
import neuroglancer
import numpy as np
from taskqueue import LocalTaskQueue
from tqdm import tqdm

from cryoet_data_portal_neuroglancer.io import load_omezarr_data
from cryoet_data_portal_neuroglancer.models.chunk import Chunk
from cryoet_data_portal_neuroglancer.precompute.mesh import clean_mesh_folder, determine_chunk_size_for_lod
from cryoet_data_portal_neuroglancer.utils import (
    determine_size_of_non_zero_bounding_box,
    get_grid_size_from_block_shape,
    iterate_chunks,
    number_of_encoding_bits,
    pad_block,
)

LOGGER = logging.getLogger(__name__)


def _get_buffer_position(buffer: bytearray) -> int:
    """Return the current position in the buffer"""
    assert len(buffer) % 4 == 0, "Buffer length must be a multiple of 4"
    return len(buffer) // 4


def _create_block_header(
    buffer: bytearray,
    lookup_table_offset: int,
    encoded_bits: int,
    encoded_values_offset: int,
    block_offset: int,
) -> None:
    """
    Create a block header (64-bit)

    First 24 bits are the lookup table offset (little endian)
    Next 8 bits are the number of bits used to encode the values
    Last 32 bits are the offset to the encoded values (little endian)
    All values are unsigned integers

    Parameters
    ----------
    buffer : bytearray
        The buffer to write the block header to
    lookup_table_offset : int
        The offset in the buffer to the lookup table for this block
    encoded_bits : int
        The number of bits used to encode the values
    encoded_values_offset : int
        The offset in the buffer to the encoded values for this block
    block_offset : int
        The offset in the buffer to the block header
    """
    struct.pack_into(
        "<II",
        buffer,
        block_offset,
        lookup_table_offset | (encoded_bits << 24),
        encoded_values_offset,
    )


def _create_lookup_table(
    buffer: bytearray,
    stored_lookup_tables: dict[bytes, tuple[int, int]],
    unique_values: np.ndarray,
) -> tuple[int, int]:
    """
    Create a lookup table for the given values

    Parameters
    ----------
    buffer : bytearray
        The buffer to write the lookup table to
    stored_lookup_tables : dict[bytes, int]
        A dictionary mapping values to their offset in the buffer
    unique_values : np.ndarray
        The values to write to the buffer
        Must be uint32 or uint64

    Returns
    -------
    lookup_table_offset : int
        The offset in the buffer to the lookup table for the given values
    encoded_bits : int
        The number of bits used to encode the values
    """
    unique_values = unique_values.astype(np.uint32)
    values_in_bytes = unique_values.tobytes()
    if values_in_bytes not in stored_lookup_tables:
        lookup_table_offset = _get_buffer_position(buffer)
        encoded_bits = number_of_encoding_bits(len(unique_values))
        stored_lookup_tables[values_in_bytes] = (
            lookup_table_offset,
            encoded_bits,
        )
        buffer += values_in_bytes
    else:
        lookup_table_offset, encoded_bits = stored_lookup_tables[values_in_bytes]
    return lookup_table_offset, encoded_bits


def _pack_encoded_values(values: np.ndarray, bits: int) -> bytes:
    """
    Pack the encoded values into 32bit unsigned integers

    To view the packed values as a numpy array, use the following:
    np.frombuffer(packed_values, dtype=np.uint32).view(f"u{encoded_bits}")

    Parameters
    ----------
    values : np.ndarray
        The values to encode
    bits : int
        The number of bits used to encode the values

    Returns
    -------
    packed_values : bytes
        The packed values

    Details
    -------

    Values are packed in a little endian 32bits, from LSB to MSB.
    Consequently, the first value of the array will be stored first from the LSB
    then, shifted to the left from the nb of bits necessary to encode the value,
    the next value from the array is considered.
    Each small encoded value are reduced in a huge 32bits using a simple bits | operator

    Here is an example for an array [1, 0, 2, 2, 1].
    There is only 3 different values here, so we need to encode each value on 2bits
    The result would then be:
    values    1   2   2   0   1
    encoded  01  10  10  00  01
    result 0b110100001 packed in a unsigned 32bit little endian
    """
    if bits == 0:
        return bytes()
    assert 32 % bits == 0
    assert np.array_equal(values, values & ((1 << bits) - 1))
    values_per_32bit = 32 // bits
    padded_values = np.pad(
        values.astype("<I", casting="unsafe"),
        [(0, -len(values) % values_per_32bit)],
        mode="constant",
        constant_values=0,
    )
    assert len(padded_values) % values_per_32bit == 0
    packed_values: np.ndarray = functools.reduce(
        np.bitwise_or,
        (padded_values[shift::values_per_32bit] << (shift * bits) for shift in range(values_per_32bit)),
    )
    return packed_values.tobytes()
    # packed_values: int = functools.reduce(
    #     operator.or_,
    #     (value << (shift * bits) for shift, value in enumerate(padded_values)),
    # )
    # return struct.pack("<I", packed_values)


def _create_encoded_values(buffer: bytearray, positions: np.ndarray, encoded_bits: int) -> int:
    """Create the encoded values for the given values

    Parameters
    ----------
    buffer: bytearray
        The buffer to write the encoded values to
    positions: np.ndarray
        The values to encode (positions in the lookup table)
    encoded_bits: int
        The number of bits used to encode the values

    Returns
    -------
    encoded_values_offset: int
        The offset in the buffer to the encoded values
    """
    encoded_values_offset = _get_buffer_position(buffer)
    buffer += _pack_encoded_values(positions, encoded_bits)
    return encoded_values_offset


def _create_file_chunk_header(number_channels: int = 1) -> bytearray:
    buf = bytearray(4 * number_channels)
    for offset in range(number_channels):
        struct.pack_into("<I", buf, offset * 4, len(buf) // 4)
    return buf


def create_segmentation_chunk(
    data: np.ndarray,
    dimensions: tuple[tuple[int, int, int], tuple[int, int, int]],
    block_size: tuple[int, int, int] = (8, 8, 8),
    convert_non_zero_to: int | None = 0,
) -> Chunk:
    """Convert data in a dask array to a neuroglancer segmentation chunk"""
    bz, by, bx = block_size
    if len(data.shape) != 3:
        raise ValueError("Data must be 3-dimensional")
    if convert_non_zero_to:
        data[data > 0] = convert_non_zero_to
        data[data < 0] = 0
    gz, gy, gx = get_grid_size_from_block_shape(data.shape, block_size)  # type: ignore
    stored_lookup_tables: dict[bytes, tuple[int, int]] = {}

    # big enough to hold the 64-bit starting block headers
    buffer = bytearray(gx * gy * gz * 8)

    # data = np.moveaxis(data, (0, 1, 2), (2, 1, 0))
    for z, y, x in np.ndindex((gz, gy, gx)):
        block = data[z * bz : (z + 1) * bz, y * by : (y + 1) * by, x * bx : (x + 1) * bx]
        if block.shape != block_size:
            block = pad_block(block, block_size)
        unique_values, encoded_values = np.unique(block, return_inverse=True)

        lookup_table_offset, encoded_bits = _create_lookup_table(buffer, stored_lookup_tables, unique_values)
        encoded_values_offset = _create_encoded_values(buffer, encoded_values, encoded_bits)
        block_offset = 8 * (x + gx * (y + gy * z))
        _create_block_header(
            buffer,
            lookup_table_offset,
            encoded_bits,
            encoded_values_offset,
            block_offset,
        )

    return Chunk(_create_file_chunk_header() + buffer, dimensions)


def _create_metadata(
    chunk_size: tuple[int, int, int],
    block_size: tuple[int, int, int],
    data_size: tuple[int, int, int],
    data_directory: str,
    resolution: tuple[float, float, float] = (1.0, 1.0, 1.0),
    mesh_directory: str | None = None,
) -> dict[str, Any]:
    """Create the metadata for the segmentation"""
    metadata = {
        "@type": "neuroglancer_multiscale_volume",
        "data_type": "uint32",
        "num_channels": 1,
        "scales": [
            {
<<<<<<< HEAD
                "chunk_sizes": [chunk_size[::-1]], # reverse the chunk size to pass from Z-Y-X to X-Y-Z
=======
                "chunk_sizes": [chunk_size[::-1]],  # reverse the chunk size to pass from Z-Y-X to X-Y-Z
>>>>>>> 289f28d7
                "encoding": "compressed_segmentation",
                "compressed_segmentation_block_size": block_size,
                "resolution": resolution,
                "key": data_directory,
                "size": data_size[::-1],  # reverse the data size to pass from Z-Y-X to X-Y-Z
            },
        ],
        "type": "segmentation",
    }
    if mesh_directory:
        metadata["mesh"] = mesh_directory
    return metadata


def create_segmentation(
    dask_data: da.Array,
    block_size: tuple[int, int, int],
    convert_non_zero_to: int | None = 0,
) -> Iterator[Chunk]:
    """Yield the neuroglancer segmentation format chunks"""
    to_iterate = iterate_chunks(dask_data)
    num_iters = np.prod(dask_data.numblocks)
    for chunk, dimensions in tqdm(to_iterate, desc="Processing chunks", total=num_iters):
        yield create_segmentation_chunk(
            chunk.compute(),
            dimensions,
            block_size,
            convert_non_zero_to=convert_non_zero_to,
        )


def create_mesh(
    dask_data: da.Array,
    output_path: Path,
    mesh_directory: str,
    resolution: tuple[float, float, float],
) -> None:
    """Create a single res mesh for the given volume if a mesh directory is provided"""
    mesh = np.dstack([np.array(dask_data).astype(np.uint8)])
    transposed_mesh = np.transpose(mesh, (2, 1, 0))

    ids = [int(i) for i in np.unique(transposed_mesh[:])]
    coordinate_space = neuroglancer.CoordinateSpace(
        names=("x", "y", "z"),
        units=("m",) * 3,
        scales=resolution,
    )
    vol = neuroglancer.LocalVolume(data=transposed_mesh, dimensions=coordinate_space)

    mesh_path = output_path / mesh_directory
    mesh_path.mkdir(exist_ok=True, parents=True)
    json_descriptor = '{{"fragments": ["mesh.{}.{}"]}}'
    for id in ids[1:]:
        mesh_data = vol.get_object_mesh(id)
        with open(str(mesh_path / ".".join(("mesh", str(id), str(id)))), "wb") as mesh_file:
            mesh_file.write(mesh_data)
        with open(str(mesh_path / "".join((str(id), ":0"))), "w") as frag_file:
            frag_file.write(json_descriptor.format(id, id))
    LOGGER.info("Wrote segmentation mesh to %s", mesh_path)


def generate_multiresolution_mesh_from_segmentation(
    precomputed_segmentation_path: Path,
    mesh_directory: str,
    max_lod: int,
    mesh_shape: tuple[int, int, int] | np.ndarray,
    min_mesh_chunk_dim: int = 16,
) -> None:
    """Generates the meshes for a segmentation stored as a precomputed Neuroglancer format.

    Parameters
    ----------
    precomputed_segmentation_path: Path
        The path towards the segmentation stored as a precomputed Neuroglancer format
    mesh_directory: str
        The name of the directory that will receive the mesh information
    max_lod: int
        The maximal lod that needs to be generated, starting from 0
        This may not be achieved if the mesh is too small
    mesh_shape: tuple[int, int, int] | np.ndarray
        The shape of the mesh - used in calculating the chunk size for LOD generation
    min_mesh_chunk_dim: int
        The minimal dimension of a chunk.
    """
    tq = LocalTaskQueue()

    path = f"precomputed://file://{precomputed_segmentation_path}"
    tasks = tc.create_meshing_tasks(
        path,
        mip=0,
        mesh_dir=mesh_directory,
        sharded=True,
        fill_missing=True,
        simplification=False,
    )
    tq.insert(tasks)
    tq.execute()

    tasks = tc.create_mesh_manifest_tasks(path, mesh_dir=mesh_directory, magnitude=3)
    tq.insert(tasks)
    tq.execute()
    min_chunk_size, num_lods = determine_chunk_size_for_lod(
        mesh_shape,
        max_lod,
        min_mesh_chunk_dim,
    )
    tasks = tc.create_sharded_multires_mesh_tasks(
        path,
        mesh_dir=mesh_directory,
        num_lod=max_lod,
        min_chunk_size=min_chunk_size,
    )
    tq.insert(tasks)
    tq.execute()


def write_metadata(metadata: dict[str, Any], output_directory: Path) -> None:
    """Write the segmentation to the given directory"""
    metadata_path = output_directory / "info"

    with open(metadata_path, "w") as f:
        json.dump(metadata, f, indent=4)


def encode_segmentation(
    filename: str,
    output_path: Path | str,
    resolution: tuple[float, float, float],
    block_size: tuple[int, int, int] = (64, 64, 64),
    data_directory: str = "data",
    delete_existing: bool = False,
    convert_non_zero_to: int | None = 0,
    include_mesh: bool = False,
    mesh_directory: str = "mesh",
    max_lod: int = 2,
    min_mesh_chunk_dim: int = 16,
) -> None:
<<<<<<< HEAD
    """Convert the given OME-Zarr file to neuroglancer segmentation format with the given block size
=======
    """Convert the given OME-Zarr file to neuroglancer segmentation format with the given block size.
>>>>>>> 289f28d7

    Parameters
    ----------
    filename : str
        The path to the OME-Zarr file
    output_path : Path | str
        The path to the output directory
    resolution : tuple[float, float, float]
        The resolution of the data in nm
    block_size : tuple[int, int, int], optional
        The size of the blocks to use, by default (64, 64, 64)
        This determines the size of the chunks in the precomputed format
        output
        Order is Z, Y, X
    data_directory : str, optional
        The name of the data directory, by default "data"
        This is the directory that will contain the segmentation data
    delete_existing : bool, optional
        Whether to delete the existing output directory, by default False
        If False and the output directory exists, the function will
        return without doing anything
    convert_non_zero_to : int | None, optional
        The value to convert non-zero values to, by default 0, which
        will leave non-zero values as they are. If None, non-zero
        values will be left as they are also. This is useful for
        representing multiple objects in the same segmentation
<<<<<<< HEAD
    include_mesh : bool, optional
        Whether to include mesh information in the output, by default False
    mesh_directory : str, optional
        The name of the mesh directory, by default "mesh"
        This is the directory that will contain the mesh data
    max_lod : int, optional
        The maximum level of detail to generate meshes for, by default 2
        This will produce a high resolution mesh at LOD 0, medium resolution
        at LOD 1, and low resolution at LOD 2
    min_mesh_chunk_dim : int, optional
        The minimum dimension of a mesh chunk, by default 16
        This is used in determining the chunk size for LOD generation
        If the mesh is small, it means that we may not be able to achieve
        the desired LOD unless we process the data in very small chunks.
        Processing in very small chunks is inefficient, and error prone,
        so we set a minimum chunk size to avoid this.
        If you want to force the generation of LODs, you can set this to 1.

    """
    LOGGER.info("Converting %s to neuroglancer compressed segmentation format", filename)
    output_path = Path(output_path)

=======
    """
    print(f"Converting {filename} to neuroglancer compressed segmentation format")
    output_path = Path(output_path)
>>>>>>> 289f28d7
    dask_data = load_omezarr_data(filename)
    if delete_existing and output_path.exists():
        contents = list(output_path.iterdir())
        content_names = {c.name for c in contents}
        if content_names and content_names.difference({"data", "info", "mesh", "provenance"}):
            raise FileExistsError(
                f"Output directory {output_path!s} exists and contains non-conversion related files. {content_names}",
            )
        else:
            LOGGER.info(
                "The output directory %s exists from a previous run, deleting before starting conversion",
                output_path,
            )
            shutil.rmtree(output_path)
    elif not delete_existing and output_path.exists():
        LOGGER.warning("The output directory %s already exists, skipping", output_path)
        return
    output_path.mkdir(parents=True, exist_ok=True)

    for c in create_segmentation(dask_data, block_size, convert_non_zero_to=convert_non_zero_to):
        c.write_to_directory(output_path / data_directory)

    if len(dask_data.chunksize) != 3:
        raise ValueError(f"Expected 3 chunk dimensions, got {len(dask_data.chunksize)}")

    metadata = _create_metadata(
        dask_data.chunksize,  # type: ignore
        block_size,
        dask_data.shape,
        data_directory,
        resolution,
        mesh_directory=mesh_directory if include_mesh else None,
    )
    write_metadata(metadata, output_path)

    if include_mesh:
        LOGGER.info("Converting %s to neuroglancer mesh format", filename)
        mesh_shape = determine_size_of_non_zero_bounding_box(dask_data.compute())
        generate_multiresolution_mesh_from_segmentation(
            output_path,
            mesh_directory,
            max_lod=max_lod,
            mesh_shape=mesh_shape,
            min_mesh_chunk_dim=min_mesh_chunk_dim,
        )
        clean_mesh_folder(output_path, mesh_directory)

    LOGGER.info("Wrote segmentation to %s", output_path)<|MERGE_RESOLUTION|>--- conflicted
+++ resolved
@@ -253,11 +253,7 @@
         "num_channels": 1,
         "scales": [
             {
-<<<<<<< HEAD
-                "chunk_sizes": [chunk_size[::-1]], # reverse the chunk size to pass from Z-Y-X to X-Y-Z
-=======
                 "chunk_sizes": [chunk_size[::-1]],  # reverse the chunk size to pass from Z-Y-X to X-Y-Z
->>>>>>> 289f28d7
                 "encoding": "compressed_segmentation",
                 "compressed_segmentation_block_size": block_size,
                 "resolution": resolution,
@@ -395,11 +391,7 @@
     max_lod: int = 2,
     min_mesh_chunk_dim: int = 16,
 ) -> None:
-<<<<<<< HEAD
     """Convert the given OME-Zarr file to neuroglancer segmentation format with the given block size
-=======
-    """Convert the given OME-Zarr file to neuroglancer segmentation format with the given block size.
->>>>>>> 289f28d7
 
     Parameters
     ----------
@@ -426,7 +418,6 @@
         will leave non-zero values as they are. If None, non-zero
         values will be left as they are also. This is useful for
         representing multiple objects in the same segmentation
-<<<<<<< HEAD
     include_mesh : bool, optional
         Whether to include mesh information in the output, by default False
     mesh_directory : str, optional
@@ -449,11 +440,6 @@
     LOGGER.info("Converting %s to neuroglancer compressed segmentation format", filename)
     output_path = Path(output_path)
 
-=======
-    """
-    print(f"Converting {filename} to neuroglancer compressed segmentation format")
-    output_path = Path(output_path)
->>>>>>> 289f28d7
     dask_data = load_omezarr_data(filename)
     if delete_existing and output_path.exists():
         contents = list(output_path.iterdir())
